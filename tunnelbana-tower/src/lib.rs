--- conflicted
+++ resolved
@@ -7,17 +7,21 @@
 };
 
 use bytes::Bytes;
-use headers::HeaderParseError;
 use http::{header, HeaderName, HeaderValue, Request, Response, StatusCode};
 use http_body_util::{combinators::UnsyncBoxBody, BodyExt};
 use matchit::Router;
-use redirects::RedirectParseError;
 use tower::{Layer, Service};
 
 type BonusHeaders = Arc<[(HeaderName, HeaderValue)]>;
 
+#[macro_use]
+extern crate tracing;
+
 mod headers;
 mod redirects;
+
+pub use headers::{parse as headers, HeaderGroup, HeaderParseError, HeaderParseErrorKind};
+pub use redirects::{parse as redirects, Redirect, RedirectParseError, RedirectParseErrorKind};
 
 #[derive(Clone)]
 pub struct TunnelbanaLayer {
@@ -26,10 +30,7 @@
 }
 
 impl TunnelbanaLayer {
-    pub fn new(headers: &str, redirects: &str) -> Result<Self, Error> {
-        let header_list = headers::parse(redirects)?;
-        let redirect_list = redirects::parse(headers)?;
-
+    pub fn new(header_list: Vec<HeaderGroup>, redirect_list: Vec<Redirect>) -> Result<Self, Error> {
         let mut redirects = Router::new();
         for redirect in redirect_list {
             redirects.insert(redirect.path, (redirect.target, redirect.code))?;
@@ -39,6 +40,8 @@
         for header in header_list {
             headers.insert(header.path, header.targets.into())?;
         }
+
+        info!(?headers, ?redirects, "Build the subway");
 
         Ok(Self {
             redirects: Arc::new(redirects),
@@ -79,22 +82,12 @@
     Redirect(HeaderValue, StatusCode),
 }
 
-<<<<<<< HEAD
-impl<F, B, E> std::future::Future for ResponseFuture<F>
-where
-    F: Future<Output = Result<Response<B>, Infallible>>,
-    B: http_body::Body<Data = Bytes, Error = E> + Send + 'static,
-    E: Into<Box<dyn std::error::Error + Send + Sync>>
-{
-    type Output = Result<Response<UnsyncBoxBody<Bytes, E>>, Infallible>;
-=======
 impl<F, B, BE> std::future::Future for ResponseFuture<F>
 where
     F: Future<Output = Result<Response<B>, Infallible>>,
     B: http_body::Body<Data = Bytes, Error = BE> + Send + 'static,
 {
     type Output = Result<Response<UnsyncBoxBody<Bytes, BE>>, Infallible>;
->>>>>>> b7f8abf5
 
     fn poll(self: Pin<&mut Self>, cx: &mut Context<'_>) -> Poll<Self::Output> {
         let bonus_headers = self.additional_headers.clone();
@@ -108,20 +101,11 @@
     }
 }
 
-<<<<<<< HEAD
-fn unsync_box_body_ify<B, E>(
-    res: Result<Response<B>, Infallible>,
-) -> Result<Response<UnsyncBoxBody<Bytes, E>>, Infallible>
-where
-    B: http_body::Body<Data = Bytes, Error = E> + Send + 'static,
-    E: Into<Box<dyn std::error::Error + Send + Sync>>
-=======
 fn unsync_box_body_ify<B, E, BE>(
     res: Result<Response<B>, E>,
 ) -> Result<Response<UnsyncBoxBody<Bytes, BE>>, E>
 where
     B: http_body::Body<Data = Bytes, Error = BE> + Send + 'static,
->>>>>>> b7f8abf5
 {
     res.map(|inner| inner.map(UnsyncBoxBody::new))
 }
@@ -156,21 +140,12 @@
 where
     F: Service<Request<ReqBody>, Response = Response<FResBody>, Error = Infallible> + Clone,
     F::Future: Send + 'static,
-<<<<<<< HEAD
-    FResBody: http_body::Body<Data = Bytes> + Send + 'static,
-    FResBody::Error: Into<Box<dyn std::error::Error + Send + Sync>>,
-{
-    type Error = Infallible;
-    type Future = ResponseFuture<F::Future>;
-    type Response = Response<UnsyncBoxBody<Bytes, FResBody::Error>>;
-=======
     FResBody: http_body::Body<Data = Bytes, Error = FResBodyError> + Send + 'static,
     FResBodyError: Into<Box<dyn std::error::Error + Send + Sync>>,
 {
     type Error = Infallible;
     type Future = ResponseFuture<F::Future>;
     type Response = Response<UnsyncBoxBody<Bytes, FResBodyError>>;
->>>>>>> b7f8abf5
 
     fn poll_ready(&mut self, cx: &mut Context<'_>) -> Poll<Result<(), Self::Error>> {
         self.inner.poll_ready(cx)
@@ -195,10 +170,6 @@
 
 #[derive(Debug, thiserror::Error)]
 pub enum Error {
-    #[error("Header parse error: {0}")]
-    HeaderParse(#[from] HeaderParseError),
-    #[error("Redirect parse error: {0}")]
-    RedirectParse(#[from] RedirectParseError),
     #[error("Could not add route: {0}")]
     Insert(#[from] matchit::InsertError),
 }